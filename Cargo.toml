[package]
name = "kernel"
version = "0.1.0"
authors = ["Collin <chbaker0@gmail.com>"]
edition = "2021"

[workspace]
members = [
    ".",
    "buildutil",
    "init",
    "mkimage",
    "shared",
]
default-members = ["."]
resolver = "2"

[workspace.dependencies]
aligned = "0.4.1"
arrayvec = { version = "0.7.2", default-features = false }
bitflags = "2.4.2"
cargo_metadata = "0.18.1"
cfg-if = "1.0"
clap = "4"
color-eyre = { version = "0.6", default-features = false }
env_logger = "0.11.1"
eyre = "0.6"
intrusive-collections = { version = "0.9.6", default-features = false, features = ["nightly"] }
itertools = { version = "0.12.1", default-features = false }
memoffset = "0.9.0"
lazy_static = { version = "1.4.0", default-features = false }
log = "0.4.14"
multiboot2 = "0.19.0"
num-derive = "0.4"
num-traits = { version = "0.2", default-features = false }
once_cell = { version = "1.19.0", default-features = false }
pretty_assertions = "1.4.0"
proptest = "1.4.0"
spin = "0.9.8"
static_assertions = "1.1.0"
test-log = "0.2.11"
uefi = "0.26.0"
xmas-elf = "0.9.1"
x86_64 = "0.14.10"

[features]
default = ["qemu_debugcon"]
qemu_debugcon = []

[dependencies]
shared = { path = "shared" }

bitflags = { workspace = true }
cfg-if = { workspace = true }
lazy_static = { workspace = true, features = ["spin_no_std"] }
log = { workspace = true }
multiboot2 = { workspace = true }
once_cell = { workspace = true }
spin = { workspace = true }
static_assertions = { workspace = true }
uefi = { workspace = true }
xmas-elf = { workspace = true }
x86_64 = { workspace = true }

<<<<<<< HEAD
=======
[build-dependencies]
buildutil = { path = "buildutil" }

color-eyre = { workspace = true }
eyre = { workspace = true }
multiboot2-header = { workspace = true }

>>>>>>> c043f3bb
# Build most dependencies with optimizations in debug mode. Most debuggable
# issues are unlikely to come from most crates.io deps. This doesn't affect
# workspace packages.
#
# Optimizing dependencies, especially the standard library, significantly
# improves debug mode performance.
[profile.dev.package."*"]
opt-level = 2
debug = 1
debug-assertions = true
overflow-checks = true
# Dependencies aren't rebuilt often, so there's not a strong reason to use
# incremental builds.
incremental = false
codegen-units = 1

[profile.release]
lto = "thin"
incremental = false
codegen-units = 1<|MERGE_RESOLUTION|>--- conflicted
+++ resolved
@@ -62,16 +62,6 @@
 xmas-elf = { workspace = true }
 x86_64 = { workspace = true }
 
-<<<<<<< HEAD
-=======
-[build-dependencies]
-buildutil = { path = "buildutil" }
-
-color-eyre = { workspace = true }
-eyre = { workspace = true }
-multiboot2-header = { workspace = true }
-
->>>>>>> c043f3bb
 # Build most dependencies with optimizations in debug mode. Most debuggable
 # issues are unlikely to come from most crates.io deps. This doesn't affect
 # workspace packages.
