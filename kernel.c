--- conflicted
+++ resolved
@@ -32,7 +32,6 @@
 
 void kmain()
 {
-<<<<<<< HEAD
 	flat_gdt[1] =
 		gdt_make_entry(0x00000000, 0x000FFFFF,
 					   GDT_ENTRY_ACCESS_EX_BIT | GDT_ENTRY_ACCESS_PR_BIT
@@ -44,9 +43,6 @@
 					   GDT_ENTRY_FLAGS_GR_BIT | GDT_ENTRY_FLAGS_SZ_BIT);
 	gdt_load(flat_gdt, 3);
 	helpers_reload_all_segments(0x08, 0x10);
-=======
-	
->>>>>>> 854e7e95
 	
 	console_init();
 	
