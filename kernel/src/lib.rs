--- conflicted
+++ resolved
@@ -82,11 +82,8 @@
     mm::init(mem_map.clone());
     acpi::init();
     interrupts::init();
-<<<<<<< HEAD
     time::init();
-=======
     rtc::init();
->>>>>>> 3f428704
 
     selftest::run_tests();
 
